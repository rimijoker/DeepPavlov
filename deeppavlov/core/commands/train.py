--- conflicted
+++ resolved
@@ -100,110 +100,8 @@
         log.warning('Train config is missing. Populating with default values')
     train_config = config.get('train')
 
-<<<<<<< HEAD
-    in_y = config['chainer'].get('in_y', ['y'])
-    if isinstance(in_y, str):
-        in_y = [in_y]
-    if isinstance(config['chainer']['out'], str):
-        config['chainer']['out'] = [config['chainer']['out']]
-    metrics_functions = _parse_metrics(train_config['metrics'], in_y, config['chainer']['out'])
-
-    if to_train:
-        model = fit_chainer(config, iterator)
-
-        if callable(getattr(model, 'train_on_batch', None)):
-            _train_batches(model, iterator, train_config, metrics_functions, start_epoch_num=start_epoch_num)
-
-        model.destroy()
-
-    res = {}
-
-    if iterator is not None and (train_config['validate_best'] or train_config['test_best']):
-        model = build_model(config, load_trained=to_train)
-        log.info('Testing the best saved model')
-
-        if train_config['validate_best']:
-            report = {
-                'valid': _test_model(model, metrics_functions, iterator,
-                                     train_config.get('batch_size', -1), 'valid',
-                                     show_examples=train_config['show_examples'])
-            }
-
-            res['valid'] = report['valid']['metrics']
-
-            print(json.dumps(report, ensure_ascii=False))
-
-        if train_config['test_best']:
-            report = {
-                'test': _test_model(model, metrics_functions, iterator,
-                                    train_config.get('batch_size', -1), 'test',
-                                    show_examples=train_config['show_examples'])
-            }
-
-            res['test'] = report['test']['metrics']
-
-            print(json.dumps(report, ensure_ascii=False))
-
-        model.destroy()
-
-    return res
-
-
-def _test_model(model: Chainer, metrics_functions: List[Metric],
-                iterator: DataLearningIterator, batch_size=-1, data_type='valid',
-                start_time: float=None, show_examples=False) -> Dict[str, Union[int, OrderedDict, str]]:
-    if start_time is None:
-        start_time = time.time()
-
-    expected_outputs = list(set().union(model.out_params, *[m.inputs for m in metrics_functions]))
-
-    if not iterator.data[data_type]:
-        log.warning(f'Could not log examples for {data_type}, assuming it\'s empty')
-        return {'eval_examples_count': 0, 'metrics': None, 'time_spent': str(datetime.timedelta(seconds=0))}
-
-    outputs = {out: [] for out in expected_outputs}
-    examples = 0
-    for elem in iterator.gen_batches(batch_size, data_type, shuffle=False):
-        x, y_true = elem
-        examples += len(x)
-        y_predicted = list(model.compute(list(x), list(y_true), targets=expected_outputs))
-        if len(expected_outputs) == 1:
-            y_predicted = [y_predicted]
-        for out, val in zip(outputs.values(), y_predicted):
-            out += list(val)
-
-    metrics = [(m.name, m.fn(*[outputs[i] for i in m.inputs])) for m in metrics_functions]
-
-    report = {
-        'eval_examples_count': examples,
-        'metrics': prettify_metrics(metrics),
-        'time_spent': str(datetime.timedelta(seconds=round(time.time() - start_time + 0.5)))
-    }
-
-    if show_examples:
-        try:
-            y_predicted = zip(*[y_predicted_group
-                                for out_name, y_predicted_group in zip(expected_outputs, y_predicted)
-                                if out_name in model.out_params])
-            if len(model.out_params) == 1:
-                y_predicted = [y_predicted_item[0] for y_predicted_item in y_predicted]
-            report['examples'] = [{
-                'x': x_item,
-                'y_predicted': y_predicted_item,
-                'y_true': y_true_item
-            } for x_item, y_predicted_item, y_true_item in zip(x, y_predicted, y_true)]
-        except NameError:
-            log.warning(f'Could not log examples for {data_type}, assuming it\'s empty')
-
-    return report
-
-
-def _train_batches(model: Chainer, iterator: DataLearningIterator, train_config: dict,
-                   metrics_functions: List[Metric], *, start_epoch_num: Optional[int] = None) -> NNModel:
-=======
     if start_epoch_num is not None:
         train_config['start_epoch_num'] = start_epoch_num
->>>>>>> 85901335
 
     if 'evaluation_targets' not in train_config and ('validate_best' in train_config
                                                      or 'test_best' in train_config):
