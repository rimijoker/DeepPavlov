--- conflicted
+++ resolved
@@ -176,13 +176,9 @@
 
 @register('char_vocab')
 class CharacterVocab(SimpleVocabulary):
-<<<<<<< HEAD
+    """Implements character vocabulary."""
     def fit(self, *args):
         tokens = chain(*args)
-=======
-    """Implements character vocabulary."""
-    def fit(self, tokens):
->>>>>>> 1a9616ed
         chars = chain(*tokens)
         super().fit(chars)
 
@@ -200,13 +196,9 @@
 
 @register('dialog_vocab')
 class DialogVocab(SimpleVocabulary):
-<<<<<<< HEAD
+    """Implements dialog vocabulary."""
     def fit(self, *args):
         utterances = chain(*args)
-=======
-    """Implements dialog vocabulary."""
-    def fit(self, utterances):
->>>>>>> 1a9616ed
         tokens = chain(*utterances)
         super().fit(tokens)
 
