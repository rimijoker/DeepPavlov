# Copyright 2017 Neural Networks and Deep Learning lab, MIPT
#
# Licensed under the Apache License, Version 2.0 (the "License");
# you may not use this file except in compliance with the License.
# You may obtain a copy of the License at
#
#     http://www.apache.org/licenses/LICENSE-2.0
#
# Unless required by applicable law or agreed to in writing, software
# distributed under the License is distributed on an "AS IS" BASIS,
# WITHOUT WARRANTIES OR CONDITIONS OF ANY KIND, either express or implied.
# See the License for the specific language governing permissions and
# limitations under the License.

from collections import Counter, defaultdict, Iterable
from itertools import chain
from logging import getLogger
from typing import Optional, Tuple, List

import numpy as np
import torch

from deeppavlov.core.common.errors import ConfigError
from deeppavlov.core.common.registry import register
from deeppavlov.core.data.utils import zero_pad, is_str_batch, flatten_str_batch
from deeppavlov.core.models.estimator import Estimator

log = getLogger(__name__)


@register('simple_vocab')
class SimpleVocabulary(Estimator):
    """Implements simple vocabulary.

    Parameters:
        special_tokens: tuple of tokens that shouldn't be counted.
        max_tokens: upper bound for number of tokens in the vocabulary.
        min_freq: minimal count of a token (except special tokens).
        pad_with_zeros: if True, then batch of elements will be padded with zeros up to length of
            the longest element in batch.
        unk_token: label assigned to unknown tokens.
        freq_drop_load: if True, then frequencies of tokens are set to min_freq on the model load.
        """

    def __init__(self,
                 special_tokens: Tuple[str, ...] = tuple(),
                 max_tokens: int = 2 ** 30,
                 min_freq: int = 0,
                 pad_with_zeros: bool = False,
                 unk_token: Optional[str] = None,
                 freq_drop_load: Optional[bool] = None,
                 *args,
                 **kwargs):
        super().__init__(**kwargs)
        self.special_tokens = special_tokens
        self._max_tokens = max_tokens
        self._min_freq = min_freq
        self._pad_with_zeros = pad_with_zeros
        self.unk_token = unk_token
        self.freq_drop_load = freq_drop_load
        self.reset()
        if self.load_path:
            self.load()

    def fit(self, *args):
        self.reset()
        tokens = chain(*args)
        # filter(None, <>) -- to filter empty tokens
<<<<<<< HEAD
        filtered_tokens = [token for token in flatten_str_batch(tokens) if token is not None]
        self.freqs = Counter(filtered_tokens)
=======
        
        filtered_tokens = [token for token in flatten_str_batch(tokens) if token is not None]
        self.freqs = Counter(filtered_tokens)
        # Must be this way as filter(None,[1,0]) == [1]), thus we can occasionally filter all 0 otherwise
>>>>>>> e382675b
        if len(self.freqs) == 1:
            breakpoint()
            print(self.freqs)
            raise Exception(f"Only one class in labels: {self.freqs}. Check the code")
        for special_token in self.special_tokens:
            self._t2i[special_token] = self.count
            self._i2t.append(special_token)
            self.count += 1
        for token, freq in self.freqs.most_common()[:self._max_tokens]:
            if token in self.special_tokens:
                continue
            if freq >= self._min_freq:
                self._t2i[token] = self.count
                self._i2t.append(token)
                self.count += 1

    def _add_tokens_with_freqs(self, tokens, freqs):
        self.freqs = Counter()
        self.freqs.update(dict(zip(tokens, freqs)))
        for token, freq in zip(tokens, freqs):
            if freq >= self._min_freq or token in self.special_tokens:
                self._t2i[token] = self.count
                self._i2t.append(token)
                self.count += 1

    def __call__(self, batch, is_top=True, **kwargs):
        if isinstance(batch, Iterable) and not isinstance(batch, str):
            if isinstance(batch,torch.Tensor) and not batch.shape:
                return self[int(batch)]
            looked_up_batch = [self(sample, is_top=False) for sample in batch]
        else:
            return self[batch]
        if self._pad_with_zeros and is_top and not is_str_batch(looked_up_batch):
            looked_up_batch = zero_pad(looked_up_batch)

        return looked_up_batch

    def save(self):
        log.info("[saving vocabulary to {}]".format(self.save_path))
        with self.save_path.open('wt', encoding='utf8') as f:
            for n in range(len(self)):
                token = self._i2t[n]
                cnt = self.freqs[token]
                f.write('{}\t{:d}\n'.format(token, cnt))

    def serialize(self) -> List[Tuple[str, int]]:
        return [(token, self.freqs[token]) for token in self._i2t]

    def load(self):
        self.reset()
        if self.load_path:
            if self.load_path.is_file():
                log.info("[loading vocabulary from {}]".format(self.load_path))
                tokens, counts = [], []
                for ln in self.load_path.open('r', encoding='utf8'):
                    token, cnt = self.load_line(ln)
                    tokens.append(token)
                    counts.append(int(cnt))
                self._add_tokens_with_freqs(tokens, counts)
            elif not self.load_path.parent.is_dir():
                raise ConfigError("Provided `load_path` for {} doesn't exist!".format(
                    self.__class__.__name__))
        else:
            raise ConfigError("`load_path` for {} is not provided!".format(self))

    def deserialize(self, data: List[Tuple[str, int]]) -> None:
        self.reset()
        if data:
            tokens, counts = zip(*data)
            self._add_tokens_with_freqs(tokens, counts)

    def load_line(self, ln):
        if self.freq_drop_load:
            token = ln.strip().split()[0]
            cnt = self._min_freq
        else:
            token, cnt = ln.rsplit('\t', 1)
        return token, cnt

    @property
    def len(self):
        return len(self)

    def keys(self):
        return (self[n] for n in range(self.len))

    def values(self):
        return list(range(self.len))

    def items(self):
        return zip(self.keys(), self.values())

    def __getitem__(self, key):
        if isinstance(key, (int, np.integer)):
            return self._i2t[key]
        elif isinstance(key, str):
            return self._t2i[key]
        else:
            raise NotImplementedError("not implemented for type `{}`".format(type(key)))

    def __contains__(self, item):
        return item in self._t2i

    def __len__(self):
        return len(self._i2t)

    def reset(self):
        self.freqs = None
        unk_index = 0
        if self.unk_token in self.special_tokens:
            unk_index = self.special_tokens.index(self.unk_token)
        self._t2i = defaultdict(lambda: unk_index)
        self._i2t = []
        self.count = 0

    def idxs2toks(self, idxs):
        return [self[idx] for idx in idxs]<|MERGE_RESOLUTION|>--- conflicted
+++ resolved
@@ -65,19 +65,10 @@
     def fit(self, *args):
         self.reset()
         tokens = chain(*args)
-        # filter(None, <>) -- to filter empty tokens
-<<<<<<< HEAD
-        filtered_tokens = [token for token in flatten_str_batch(tokens) if token is not None]
-        self.freqs = Counter(filtered_tokens)
-=======
-        
         filtered_tokens = [token for token in flatten_str_batch(tokens) if token is not None]
         self.freqs = Counter(filtered_tokens)
         # Must be this way as filter(None,[1,0]) == [1]), thus we can occasionally filter all 0 otherwise
->>>>>>> e382675b
         if len(self.freqs) == 1:
-            breakpoint()
-            print(self.freqs)
             raise Exception(f"Only one class in labels: {self.freqs}. Check the code")
         for special_token in self.special_tokens:
             self._t2i[special_token] = self.count
