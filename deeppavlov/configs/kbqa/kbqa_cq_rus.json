--- conflicted
+++ resolved
@@ -12,11 +12,7 @@
         "in": ["x_tokens", "y_pred"],
         "out": ["entities", "types", "entities_pos"],
         "thres_proba": 0.4,
-<<<<<<< HEAD
-        "entity_tag": "E-TAG",
-=======
         "entity_tags": ["E-TAG"],
->>>>>>> 0196a8ba
         "type_tag": "T-TAG",
         "o_tag": "O-TAG",
         "tags_file": "{NER_PATH}/tag.dict",
@@ -131,11 +127,7 @@
       "DOWNLOADS_PATH": "{ROOT_PATH}/downloads",
       "MODELS_PATH": "{ROOT_PATH}/models",
       "BERT_PATH": "{DOWNLOADS_PATH}/bert_models/multi_cased_L-12_H-768_A-12",
-<<<<<<< HEAD
-      "NER_PATH": "{MODELS_PATH}/ner_cq_rus",
-=======
       "NER_PATH": "{MODELS_PATH}/ner_ent_and_type_rus",
->>>>>>> 0196a8ba
       "CONFIGS_PATH": "{DEEPPAVLOV_PATH}/configs"
     },
     "requirements": [
