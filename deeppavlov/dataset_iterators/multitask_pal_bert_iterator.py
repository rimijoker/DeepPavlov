--- conflicted
+++ resolved
@@ -24,13 +24,11 @@
 
 log = getLogger(__name__)
 
-<<<<<<< HEAD
 
 def is_nan(x):
        return any([len(x[0])>=2 and (x[0][0]!=x[0][0] or x[0][1]!=x[0][1]),
                x[0]!=x[0], len(x)>2 and x[1]!=x[1]])
 
-=======
 @register('checker')
 class Checker:
     def __call__(self,*args,**kwargs):
@@ -51,6 +49,8 @@
         return [k[0] for k in args[0]],[k[1] for k in args[0]]
     def __init__(self, *args, **kwargs):
         pass
+ 
+
 @register('squad_bert_label_preparer')
 class TupleJoiner:
     '''
@@ -63,7 +63,8 @@
         return {'ans_start_squad': args[0], 'ans_end_squad': args[1]}
     def __init__(self, *args, **kwargs):
         pass
->>>>>>> e382675b
+
+
 @register('multitask_pal_bert_iterator')
 class MultiTaskPalBertIterator:
     """
@@ -110,19 +111,16 @@
             "valid": self._extract_data_type("valid"),
             "test": self._extract_data_type("test"),
         }
-<<<<<<< HEAD
         for type_ in self.data: 
             for task in self.data[type_]:
                 for i in range(len(self.data[type_][task])-1,-1,-1):
                     if is_nan(self.data[type_][task][i]):
                        del self.data[type_][task][i]
                        print('NAN CLEARED')
-=======
         print(f'Len {len(self.data["train"])}')
         #breakpoint()
         self.data["all"] = self._unite_dataset_parts(
             self.data["train"], self.data["valid"], self.data["test"])
->>>>>>> e382675b
         self.max_task_data_len = {}
         for data_type in self.data.keys():
             self.max_task_data_len[data_type] = max(
