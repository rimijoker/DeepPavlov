--- conflicted
+++ resolved
@@ -107,11 +107,7 @@
             log.error('Minimum number of Folds is 2')
         else:
             n_folds = args.folds
-<<<<<<< HEAD
-            calc_cv_score(config=pipeline_config_path, n_folds=n_folds, is_loo=False)
-=======
             calc_cv_score(pipeline_config_path, n_folds=n_folds, is_loo=False)
->>>>>>> 1de404c1
 
 
 if __name__ == "__main__":
