--- conflicted
+++ resolved
@@ -13,12 +13,8 @@
 # limitations under the License.
 
 import re
-<<<<<<< HEAD
-from typing import List
-=======
 import string
 from typing import List, Union
->>>>>>> fbf81b9a
 
 from deeppavlov.core.common.registry import register
 from deeppavlov.core.models.component import Component
