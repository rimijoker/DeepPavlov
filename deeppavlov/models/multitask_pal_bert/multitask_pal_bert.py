--- conflicted
+++ resolved
@@ -316,11 +316,7 @@
                     **_input
                 )
             if self.tasks_type[task_id] == "sequence_labeling":
-<<<<<<< HEAD
-                #attn_mask = _input['attention_mask']
-=======
                 # attn_mask = _input['attention_mask']
->>>>>>> e382675b
                 logits = logits.cpu()
                 y_mask = _input['token_type_ids'].cpu()
                 logits = token_from_subtoken(logits,y_mask)
@@ -422,18 +418,14 @@
                 # start and end logits
             _input["labels"] = [torch.tensor(label, dtype=torch.float32).to(self.device) for label in task_labels]
         else:
-<<<<<<< HEAD
             try:
                 _input["labels"] = torch.tensor(
                     task_labels, dtype=torch.long).to(self.device)
-            except:
-                print('CHECK TASK_LABELS!!!!!')
+            except Exception as e:
+                print(f'CHECK TASK_LABELS {task_labels}')
+                print(e)
                 breakpoint()
-=======
-            _input["labels"] = torch.tensor(
-                task_labels, dtype=torch.long).to(self.device)        
-
->>>>>>> e382675b
+                raise e
         if self.tasks_type[task_id] == "sequence_labeling":
             #token to subtoken
             subtoken_labels = [token_labels_to_subtoken_labels(y_el, y_mask, input_mask)
