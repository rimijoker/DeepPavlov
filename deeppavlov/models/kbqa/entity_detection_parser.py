# Copyright 2017 Neural Networks and Deep Learning lab, MIPT
#
# Licensed under the Apache License, Version 2.0 (the "License");
# you may not use this file except in compliance with the License.
# You may obtain a copy of the License at
#
#     http://www.apache.org/licenses/LICENSE-2.0
#
# Unless required by applicable law or agreed to in writing, software
# distributed under the License is distributed on an "AS IS" BASIS,
# WITHOUT WARRANTIES OR CONDITIONS OF ANY KIND, either express or implied.
# See the License for the specific language governing permissions and
# limitations under the License.

from typing import List, Tuple
from collections import defaultdict

import numpy as np

from deeppavlov.core.commands.utils import expand_path
from deeppavlov.core.common.registry import register
from deeppavlov.core.models.component import Component


@register('entity_detection_parser')
class EntityDetectionParser(Component):
    """This class parses probabilities of tokens to be a token from the entity substring."""

<<<<<<< HEAD
    def __init__(self, entity_tag: str, type_tag: str, o_tag: str, tags_file: str, thres_proba: float = 0.8, **kwargs):
        """

        Args:
            entity_tag: tag for entities
=======
    def __init__(self, entity_tags: List[str], type_tag: str, o_tag: str, tags_file: str,
                       thres_proba: float = 0.8, **kwargs):
        """

        Args:
            entity_tags: tags for entities
>>>>>>> 0196a8ba
            type_tag: tag for types
            o_tag: tag for tokens which are neither entities nor types
            tags_file: filename with NER tags
            thres_proba: if the probability of the tag is less than thres_proba, we assign the tag as 'O'
        """
<<<<<<< HEAD
        self.entity_tag = entity_tag
=======
        self.entity_tags = entity_tags
>>>>>>> 0196a8ba
        self.type_tag = type_tag
        self.o_tag = o_tag
        self.thres_proba = thres_proba
        self.tag_ind_dict = {}
        with open(str(expand_path(tags_file))) as fl:
            tags = [line.split('\t')[0] for line in fl.readlines()]
<<<<<<< HEAD
            self.entity_prob_ind = [i for i, tag in enumerate(tags) if self.entity_tag in tag]
            self.type_prob_ind = [i for i, tag in enumerate(tags) if self.type_tag in tag]
            self.et_prob_ind = self.entity_prob_ind + self.type_prob_ind
            for ind in self.entity_prob_ind:
                self.tag_ind_dict[ind] = self.entity_tag
=======
            self.entity_prob_ind = {entity_tag: [i for i, tag in enumerate(tags) if entity_tag in tag]
                                                       for entity_tag in self.entity_tags}
            self.type_prob_ind = [i for i, tag in enumerate(tags) if self.type_tag in tag]
            self.et_prob_ind = [i for tag, ind in self.entity_prob_ind.items() for i in ind] + self.type_prob_ind
            for entity_tag, tag_ind in self.entity_prob_ind.items():
                for ind in tag_ind:
                    self.tag_ind_dict[ind] = entity_tag
>>>>>>> 0196a8ba
            for ind in self.type_prob_ind:
                self.tag_ind_dict[ind] = self.type_tag
            self.tag_ind_dict[0] = self.o_tag

    def __call__(self, question_tokens: List[List[str]],
             token_probas: List[List[List[float]]]) -> Tuple[List[List[str]], List[List[str]], List[List[List[int]]]]:
        """

        Args:
            question_tokens: tokenized questions
            token_probas: list of probabilities of question tokens
        """
        entities_batch = []
        types_batch = []
        positions_batch = []
        for tokens, probas in zip(question_tokens, token_probas):
            tags, tag_probas = self.tags_from_probas(probas)
            entities, types, positions = self.entities_from_tags(tokens, tags, tag_probas)
            entities_batch.append(entities)
            types_batch.append(types)
            positions_batch.append(positions)
        return entities_batch, types_batch, positions_batch

    def tags_from_probas(self, probas):
<<<<<<< HEAD
        tag_list = [self.o_tag, self.entity_tag, self.type_tag]
=======
>>>>>>> 0196a8ba
        tags = []
        tag_probas = []
        for proba in probas:
            tag_num = np.argmax(proba)
            if tag_num in self.et_prob_ind:
                if proba[tag_num] < self.thres_proba:
                    tag_num = 0
            tags.append(self.tag_ind_dict[tag_num])
            tag_probas.append(proba[tag_num])
                    
        return tags, tag_probas

    def entities_from_tags(self, tokens, tags, tag_probas):
        entities_dict = defaultdict(list)
        entity_types = []
        entity_dict = defaultdict(list)
        entity_positions_dict = defaultdict(list)
        entities_positions_dict = defaultdict(list)
        entity_type = []
        types_probas = []
        type_proba = []
<<<<<<< HEAD
        replace_tokens = [
            (' - ', '-'), ("'s", ''), (' .', ''), ('{', ''), ('}', ''), ('  ', ' '), ('"', "'"), ('(', ''), (')', '')]

        for n, (tok, tag, proba) in enumerate(zip(tokens, tags, tag_probas)):
            if tag == self.entity_tag:
                entity.append(tok)
                entity_positions.append(n)
=======
        replace_tokens = [(' - ', '-'), ("'s", ''), (' .', ''), ('{', ''), ('}', ''),
                          ('  ', ' '), ('"', "'"), ('(', ''), (')', '')]

        for n, (tok, tag, proba) in enumerate(zip(tokens, tags, tag_probas)):
            if tag in self.entity_tags:
                entity_dict[tag].append(tok)
                entity_positions_dict[tag].append(n)
>>>>>>> 0196a8ba
            elif tag == self.type_tag:
                entity_type.append(tok)
                type_proba.append(proba)
            elif any(entity_dict.values()):
                for tag, entity in entity_dict.items():
                    entity = ' '.join(entity)
                    for old, new in replace_tokens:
                        entity = entity.replace(old, new)
                    if entity:
                        entities_dict[tag].append(entity)
                        entities_positions_dict[tag].append(entity_positions_dict[tag])
                    entity_dict[tag] = []
                    entity_positions_dict[tag] = []
            elif len(entity_type) > 0:
                entity_type = ' '.join(entity_type)
                for old, new in replace_tokens:
                    entity_type = entity_type.replace(old, new)
                entity_types.append(entity_type)
                entity_type = []
                types_probas.append(np.mean(type_proba))
                type_proba = []

        if entity_types:
            entity_types = sorted(zip(entity_types, types_probas), key=lambda x: x[1], reverse=True)
            entity_types = [entity_type[0] for entity_type in entity_types]

        return entities_dict, entity_types, entities_positions_dict<|MERGE_RESOLUTION|>--- conflicted
+++ resolved
@@ -26,43 +26,24 @@
 class EntityDetectionParser(Component):
     """This class parses probabilities of tokens to be a token from the entity substring."""
 
-<<<<<<< HEAD
-    def __init__(self, entity_tag: str, type_tag: str, o_tag: str, tags_file: str, thres_proba: float = 0.8, **kwargs):
-        """
-
-        Args:
-            entity_tag: tag for entities
-=======
     def __init__(self, entity_tags: List[str], type_tag: str, o_tag: str, tags_file: str,
                        thres_proba: float = 0.8, **kwargs):
         """
 
         Args:
             entity_tags: tags for entities
->>>>>>> 0196a8ba
             type_tag: tag for types
             o_tag: tag for tokens which are neither entities nor types
             tags_file: filename with NER tags
             thres_proba: if the probability of the tag is less than thres_proba, we assign the tag as 'O'
         """
-<<<<<<< HEAD
-        self.entity_tag = entity_tag
-=======
         self.entity_tags = entity_tags
->>>>>>> 0196a8ba
         self.type_tag = type_tag
         self.o_tag = o_tag
         self.thres_proba = thres_proba
         self.tag_ind_dict = {}
         with open(str(expand_path(tags_file))) as fl:
             tags = [line.split('\t')[0] for line in fl.readlines()]
-<<<<<<< HEAD
-            self.entity_prob_ind = [i for i, tag in enumerate(tags) if self.entity_tag in tag]
-            self.type_prob_ind = [i for i, tag in enumerate(tags) if self.type_tag in tag]
-            self.et_prob_ind = self.entity_prob_ind + self.type_prob_ind
-            for ind in self.entity_prob_ind:
-                self.tag_ind_dict[ind] = self.entity_tag
-=======
             self.entity_prob_ind = {entity_tag: [i for i, tag in enumerate(tags) if entity_tag in tag]
                                                        for entity_tag in self.entity_tags}
             self.type_prob_ind = [i for i, tag in enumerate(tags) if self.type_tag in tag]
@@ -70,7 +51,6 @@
             for entity_tag, tag_ind in self.entity_prob_ind.items():
                 for ind in tag_ind:
                     self.tag_ind_dict[ind] = entity_tag
->>>>>>> 0196a8ba
             for ind in self.type_prob_ind:
                 self.tag_ind_dict[ind] = self.type_tag
             self.tag_ind_dict[0] = self.o_tag
@@ -95,10 +75,6 @@
         return entities_batch, types_batch, positions_batch
 
     def tags_from_probas(self, probas):
-<<<<<<< HEAD
-        tag_list = [self.o_tag, self.entity_tag, self.type_tag]
-=======
->>>>>>> 0196a8ba
         tags = []
         tag_probas = []
         for proba in probas:
@@ -120,15 +96,6 @@
         entity_type = []
         types_probas = []
         type_proba = []
-<<<<<<< HEAD
-        replace_tokens = [
-            (' - ', '-'), ("'s", ''), (' .', ''), ('{', ''), ('}', ''), ('  ', ' '), ('"', "'"), ('(', ''), (')', '')]
-
-        for n, (tok, tag, proba) in enumerate(zip(tokens, tags, tag_probas)):
-            if tag == self.entity_tag:
-                entity.append(tok)
-                entity_positions.append(n)
-=======
         replace_tokens = [(' - ', '-'), ("'s", ''), (' .', ''), ('{', ''), ('}', ''),
                           ('  ', ' '), ('"', "'"), ('(', ''), (')', '')]
 
@@ -136,7 +103,6 @@
             if tag in self.entity_tags:
                 entity_dict[tag].append(tok)
                 entity_positions_dict[tag].append(n)
->>>>>>> 0196a8ba
             elif tag == self.type_tag:
                 entity_type.append(tok)
                 type_proba.append(proba)
