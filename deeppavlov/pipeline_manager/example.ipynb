--- conflicted
+++ resolved
@@ -25,11 +25,7 @@
    "cell_type": "markdown",
    "metadata": {},
    "source": [
-<<<<<<< HEAD
     "Конкретный пример. Решается задача классификации, допустим интентов. У вас есть 10 моделей, которые могут какой-то результат, несколько токенайзеров, опечаточник, лемматизатор, ELMo, fasttext, и много чего ещё. И по хорошему, вам бы попробовать все модели, желательно ещё и с разными комбинациями векторизации и препроцессинга. После чего сформировать некий отчёт по проведённым экспериментам. Чтобы наглядно увидеть какая модель работает лучше, что круче ELMo или fasttext, и т.д.\n",
-=======
-    "Конкретный пример. Решается задача классификации, допустим интентов. У вас есть 10 моделей, которые могут дать какой-то результат, несколько токенайзеров, опечаточник, лемматизатор, ELMo, fasttext, и много чего ещё. И по хорошему, вам бы попробовать все модели, желательно ещё и с разными комбинациями векторизации и препроцессинга. После чего сформировать некий отчёт по проведённым экспериментам. Чтобы наглядно увидеть какая модель работает лучше, что круче ELMo или fasttext, и т.д.\n",
->>>>>>> 15bab02d
     "\n",
     "Представленный ниже функционал позволяет автоматизировать, в некоторой мере, вышеперечисленные задачи, и облегчить вам жизнь ~~(но это не точно)~~."
    ]
@@ -74,13 +70,7 @@
     "\n",
     "**mode** - str: [train, evaluate] режим работы pipeline manager, может как обучать данные, так и тестить уже обученные модели, train используется по умолчанию\n",
     "\n",
-<<<<<<< HEAD
-    "**info** - Dict or None: Просто некая дополнительная информация, которую вы хотите сохранить в логах в виде словаря. Информация может быть любой, этот параметр не влияет на работу pipeline manager. По умолчанию принимает значение None.\n",
-    "\n",
-    "**root** - str: Путь к папке в которой будет формироваться отчет, и создаться папка experiments, значение './experiments/' используется по умолчанию\n",
-=======
     "**root** - str: Путь к папке в которой будет формироваться отчёт, и создаться папка experiments, значение './experiments/' используется по умолчанию\n",
->>>>>>> 15bab02d
     "\n",
     "**hyper_search** - str: [grid, random] триггер указывающий какой тип поиска, grid используется по умолчанию\n",
     "\n",
@@ -226,11 +216,7 @@
    "cell_type": "markdown",
    "metadata": {},
    "source": [
-<<<<<<< HEAD
-    "Для запуска подбора гиперпараметров требуется в конфиге указать для каких именно компонент требуется осуществлять подбор. Это делается за счёт добавления в словарь, описывающий компоненту и ее параметры, пары ключ-значение -  \"search\": True; После чего нужным параметрам сопоставить список со значениями для перебора.\n",
-=======
     "Для запуска подбора гиперпараметров требуется в конфиге указать для каких именно компонент требуется осуществлять подбор. Это делается за счёт добавление в словарь, описывающий компонент и его параметры, пары ключ-значение -  \"search\": True; После чего нужным параметрам сопоставить список со значениями для перебора. Подбор гиперпараметров осуществляется только для содержимого чейнера.\n",
->>>>>>> 15bab02d
     "\n",
     "**ВАЖНОЕ ЗАМЕЧАНИЕ:**\n",
     "Если в исходном словаре имеются имеются ключи, значениями которых являются списки, то им следует добавить ещё один уровень вложенности. (См. пример ниже)\n",
