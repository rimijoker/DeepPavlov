# Copyright 2017 Neural Networks and Deep Learning lab, MIPT
#
# Licensed under the Apache License, Version 2.0 (the "License");
# you may not use this file except in compliance with the License.
# You may obtain a copy of the License at
#
#     http://www.apache.org/licenses/LICENSE-2.0
#
# Unless required by applicable law or agreed to in writing, software
# distributed under the License is distributed on an "AS IS" BASIS,
# WITHOUT WARRANTIES OR CONDITIONS OF ANY KIND, either express or implied.
# See the License for the specific language governing permissions and
# limitations under the License.

import os
import json
import time
import xlsxwriter
import numpy as np
import matplotlib.pyplot as plt

from os import mkdir
from copy import copy
from typing import Dict
from os.path import join, isdir

from py3nvml import py3nvml
from deeppavlov.core.common.log import get_logger
from deeppavlov.core.common.errors import GpuError

logger = get_logger(__name__)

# --------------------------------------------------- Common ----------------------------------------------------------

GOLD_METRICS = {'Accuracy': ["classification_accuracy", "simple_accuracy"],
                'F1': ["simple_f1_macro", "classification_f1"],
                'F1 weighted': ["classification_f1_weighted", "simple_f1_weighted"]}


def merge_logs(old_log, new_log):
    """ Merge two logs """
    # update time
    t_old = old_log['experiment_info']['full_time'].split(':')
    t_new = new_log['experiment_info']['full_time'].split(':')
    sec = int(t_old[2]) + int(t_new[2]) + (int(t_old[1]) + int(t_new[1])) * 60 + (
            int(t_old[0]) + int(t_new[0])) * 3600
    old_log['experiment_info']['full_time'] = time.strftime('%H:%M:%S', time.gmtime(sec))
    # update num of pipes
    n_old = int(old_log['experiment_info']['number_of_pipes'])
    n_new = int(new_log['experiment_info']['number_of_pipes'])
    old_log['experiment_info']['number_of_pipes'] = n_old + n_new

    for dataset_name, dataset_val in new_log['experiments'].items():
        if dataset_name not in old_log['experiments'].keys():
            old_log['experiments'][dataset_name] = dataset_val
        else:
            for ind, item in new_log['experiments'][dataset_name].items():
                if ind not in old_log['experiments'][dataset_name].keys():
                    old_log['experiments'][dataset_name][ind] = item
                else:
                    for nkey, nval in item.items():
                        match = False
                        for okey, oval in old_log['experiments'][dataset_name][ind].items():
                            if nval['config'] == oval['config']:
                                match = True
                        if not match:
                            n_old += 1
                            old_log['experiments'][dataset_name][str(n_old)] = nval

    return old_log


def rename_met(log, gold_metrics=None):
    if gold_metrics is None:
        gold_metrics = {'Accuracy': ["classification_accuracy", "simple_accuracy"],
                        'F1': ["simple_f1_macro", "classification_f1"],
                        'F1 weighted': ["classification_f1_weighted", "simple_f1_weighted"]}
    # rename exp info
    log['experiment_info']['metrics'] = list(gold_metrics.keys())
    # rename target metric
    for gold_name, gold_val in gold_metrics.items():
        if log['experiment_info']['target_metric'] in gold_val:
            log['experiment_info']['target_metric'] = gold_name
    # rename metrics in pipe logs
    for dataset_name, dataset_val in log['experiments'].items():
        for model_name, model_val in dataset_val.items():
            for n_pipe, pipe_log in model_val.items():
                new_res = dict()
                for data_type, data_val in pipe_log['results'].items():
                    new_res[data_type] = dict()
                    for met_name, met_val in data_val.items():
                        for gold_name, gold_val in gold_metrics.items():
                            if met_name in gold_val:
                                new_res[data_type][gold_name] = met_val

                pipe_log['results'] = new_res

    return log


# -------------------------------------------------Work with gpus------------------------------------------------------
def get_available_gpus(num_gpus=None, gpu_select=None, gpu_fraction=1.0):
    """
    Checks for idle gpu.

    Args:
        num_gpus : int; How many gpus you need (optional)
        gpu_select : iterable; A single int or an iterable of ints indicating gpu numbers to search through.
         If left blank, will search through all gpus.
        gpu_fraction : float; The fractional of a gpu memory that must be free for the script to see the gpu as free.
         Defaults to 1. Useful if someone has grabbed a tiny amount of memory on a gpu but isn't using it.

    Returns:
        available_gpu: list of ints; List with available gpu numbers
    """
    # Try connect with NVIDIA drivers
    try:
        py3nvml.nvmlInit()
    except Exception:
        raise GpuError("Couldn't connect to nvidia drivers. Check they are installed correctly.")

    numdevices = py3nvml.nvmlDeviceGetCount()
    gpu_free = [False] * numdevices

    if num_gpus is None:
        num_gpus = numdevices
    elif num_gpus > numdevices:
        print("GpuWarning: Device have only {0} gpu cards, "
              "but parameter 'max_num_workers' = {1}.".format(numdevices, num_gpus))

    # Flag which gpus we can check
    if gpu_select is None:
        gpu_check = [True] * numdevices
    else:
        gpu_check = [False] * numdevices
        try:
            gpu_check[gpu_select] = True
        except TypeError:
            try:
                for i in gpu_select:
                    gpu_check[i] = True
            except Exception:
                raise GpuError("Please provide an int or an iterable of ints for 'gpu_select' parameter.")

    # Print out GPU device info. Useful for debugging.
    for i in range(numdevices):
        # If the gpu was specified, examine it
        if not gpu_check[i]:
            continue

        handle = py3nvml.nvmlDeviceGetHandleByIndex(i)
        info = py3nvml.nvmlDeviceGetMemoryInfo(handle)

        str_ = "GPU {}:\t".format(i) + \
               "Used Mem: {:>6}MB\t".format(info.used / (1024 ** 2)) + \
               "Total Mem: {:>6}MB".format(info.total / (1024 ** 2))
        logger.debug(str_)

    # Now check if any devices are suitable
    for i in range(numdevices):
        # If the gpu was specified, examine it
        if not gpu_check[i]:
            continue

        handle = py3nvml.nvmlDeviceGetHandleByIndex(i)
        info = py3nvml.nvmlDeviceGetMemoryInfo(handle)

        # Sometimes GPU has a few MB used when it is actually free
        if (info.free + 10) / info.total >= gpu_fraction:
            gpu_free[i] = True
        else:
            logger.info('GPU {} has processes on it. Skipping.'.format(i))

    py3nvml.nvmlShutdown()

    # get available gpu numbers
    available_gpu = [i for i, x in enumerate(gpu_free) if x]
    if num_gpus > len(available_gpu):
        print("GpuWarning: only {0} of {1} gpu is available.".format(len(available_gpu), numdevices))
    else:
        available_gpu = available_gpu[0:num_gpus]

    return available_gpu


def check_gpu_available(number: int, gpu_fraction=1.0):
    # Try connect with NVIDIA drivers
    try:
        py3nvml.nvmlInit()
    except Exception:
        raise GpuError("Couldn't connect to nvml drivers. Check they are installed correctly.")

    handle = py3nvml.nvmlDeviceGetHandleByIndex(number)
    info = py3nvml.nvmlDeviceGetMemoryInfo(handle)

    # Sometimes GPU has a few MB used when it is actually free
    if (info.free + 10) / info.total >= gpu_fraction:
        py3nvml.nvmlShutdown()
        return True
    else:
        py3nvml.nvmlShutdown()
        return False


def get_num_gpu():
    # Try connect with NVIDIA drivers
    try:
        py3nvml.nvmlInit()
    except Exception:
        raise GpuError("Couldn't connect to nvml drivers. Check they are installed correctly.")

    numdevices = py3nvml.nvmlDeviceGetCount()
    py3nvml.nvmlShutdown()
    return numdevices
# ------------------------------------------------Generate reports-----------------------------------------------------
# _______________________________________________Generate new table____________________________________________________


def get_data(log):
    dataset_names = {}
    max_com = 0

    stop_words = ['save_path', 'load_path', 'scratch_init', 'name', 'id', 'in', 'in_y', 'out', 'fit_on']

    for dataset_name, dataset_val in log['experiments'].items():
        dataset_names[dataset_name] = []
        pipelines = []
        for ind, conf in dataset_val.items():
            pipe = dict(index=int(ind), components=[], res={}, time=conf['time'])
            # max amount of components
            if max_com < len(conf['config']):
                max_com = len(conf['config'])

            for component in conf['config']:
                for key in copy(list(component.keys())):
                    if key in stop_words:
                        del component[key]  # dell = component.pop(key)

                comp_data = dict()
                comp_data['name'] = component.pop('component_name')
                comp_data['conf'] = component
                pipe['components'].append(comp_data)

                if 'main' in component.keys():
                    break

            for name, val_ in conf['results'].items():
                pipe['res'][name] = val_
            pipelines.append(pipe)
        dataset_names[dataset_name].append(pipelines)

    return max_com, dataset_names


def write_info(sheet, num, target_metric, cell_format, full_time):
    # Start from the first cell. Rows and columns are zero indexed.
    # write info
    sheet.write(0, 0, "Number of pipelines:", cell_format)
    sheet.write(0, 1, num, cell_format)
    sheet.write(0, 2, "Target metric:", cell_format)
    sheet.write(0, 3, target_metric, cell_format)
    sheet.write(0, 4, "Experiment Time:", cell_format)
    sheet.write(0, 5, full_time, cell_format)
    sheet.write(0, 6, "(h:m:s)", cell_format)
    return 2, 0


def write_legend(sheet, row, col, data_tipe, metric_names, max_com, cell_format):
    # write legend
    sheet.write(row, col, "Pipeline", cell_format)
    sheet.merge_range(row, col + 1, row, max_com - 1, "Preprocessing", cell_format)
    sheet.write(row, max_com, "Model", cell_format)
    for j in range(len(data_tipe)):
        p = j*len(metric_names)
        for k, met in enumerate(metric_names):
            sheet.write(row, max_com + p + k + 1, met['name'], cell_format)
    # write pipeline run time
    sheet.write(row, max_com + len(metric_names)*len(data_tipe) + 1, "Time", cell_format)

    return row + 1, col


def write_dataset_name(sheet, sheet_2, row_1, row_2, col, name, dataset_list, format_, max_l, target_metric,
                       metric_names):
    # write dataset name
    sheet.write(row_1, col, "Dataset name", format_)
    sheet.write(row_1, col + 1, name, format_)
    for l, type_d in enumerate(dataset_list[0][0]['res'].keys()):
        p = l*len(metric_names)
        sheet.merge_range(row_1, max_l + p + 1, row_1, max_l + p + len(metric_names), type_d, format_)
    row_1 += 1

    # write dataset name
    sheet_2.write(row_2, col, "Dataset name", format_)
    sheet_2.write(row_2, col + 1, name, format_)
    for l, type_d in enumerate(dataset_list[0][0]['res'].keys()):
        p = l * len(metric_names)
        sheet_2.merge_range(row_2, max_l + p + 1, row_2, max_l + p + len(metric_names), type_d, format_)
    row_2 += 1

    row_1, row_2 = write_batch_size(row_1, row_2, col, dataset_list, sheet, sheet_2, format_, max_l, target_metric,
                                    metric_names)

    return row_1, row_2


def write_batch_size(row1, row2, col, model_list, sheet, sheet_2, _format, max_l, target_metric, metric_names):
    row_1 = row1
    row_2 = row2

    for val_ in model_list:
        row_1, col = write_legend(sheet, row_1, col, list(val_[0]['res'].keys()), metric_names, max_l, _format)
        row_2, col = write_legend(sheet_2, row_2, col, list(val_[0]['res'].keys()), metric_names, max_l, _format)

        # Write pipelines table
        row_1 = write_table(sheet, val_, row_1, col, _format, max_l)
        # Get the best pipelines
        best_pipelines = get_best(val_, target_metric)
        # Sorting pipelines
        best_pipelines = sort_pipes(best_pipelines, target_metric)
        # Write sort pipelines table
        row_2 = write_table(sheet_2, best_pipelines, row_2, col, _format, max_l, write_conf=False)

        row_1 += 2
        row_2 += 2

    return row_1, row_2


def write_metrics(sheet, comp_dict, start_x, start_y, cell_format):
    data_names = list(comp_dict['res'].keys())
    metric_names = list(comp_dict['res'][data_names[-1]].keys())

    for j, tp in enumerate(data_names):
        p = j*len(comp_dict['res'][tp])
        for k, met in enumerate(metric_names):
            sheet.write(start_x, start_y + p + k + 1, comp_dict['res'][tp][met], cell_format)
    return None


def write_config(sheet, comp_dict, x, y, cell_format):
    z = {}
    for i, comp in enumerate(comp_dict['components']):
        z[str(i)] = comp['conf']
    s = json.dumps(z)
    sheet.write(x, y, s, cell_format)
    return None


def write_pipe(sheet, pipe_dict, start_x, start_y, cell_format, max_, write_conf):
    """ Add pipeline to the table """
    data_names = list(pipe_dict['res'].keys())
    metric_names = list(pipe_dict['res'][data_names[-1]].keys())

    sheet.write(start_x, start_y, pipe_dict['index'], cell_format)
    x = start_x
    y = start_y + 1
    if len(pipe_dict['components']) > 2:
        for conf in pipe_dict['components'][:-2]:
            sheet.write(x, y, conf['name'], cell_format)
            y += 1
    if len(pipe_dict['components'][:-1]) < max_ - 1:
        sheet.merge_range(x, y, x, max_ - 1, pipe_dict['components'][-2]['name'], cell_format)
    else:
        sheet.write(x, y, pipe_dict['components'][-2]['name'], cell_format)
    sheet.write(x, max_, pipe_dict['components'][-1]['name'], cell_format)
    write_metrics(sheet, pipe_dict, x, max_, cell_format)
    # write pipeline time
    sheet.write(x, max_ + len(data_names) * len(metric_names) + 1, pipe_dict['time'], cell_format)
    # write config in second table
    if write_conf:
        write_config(sheet, pipe_dict, x, max_ + len(data_names)*len(metric_names) + 2, cell_format)
    return None


def write_table(worksheet, pipelines, row, col, cell_format, max_l, write_conf=True):
    # Write pipelines table
    for pipe in pipelines:
        write_pipe(worksheet, pipe, row, col, cell_format, max_l, write_conf)
        row += 1
    return row


def get_best(data, target):
    def get_name(pipeline):
        z = []
        for com in pipeline['components']:
            z.append(com['name'])
        return '->'.join(z)

    best_pipes = []
    inds = []
    buf = dict()
    for pipe in data:
        pipe_name = get_name(pipe)
        if pipe_name not in buf.keys():
            tp = list(pipe['res'].keys())[-1]
            buf[pipe_name] = {'ind': pipe['index'], 'target': pipe['res'][tp][target]}
        else:
            tp = list(pipe['res'].keys())[-1]
            if buf[pipe_name]['target'] <= pipe['res'][tp][target]:
                buf[pipe_name]['target'] = pipe['res'][tp][target]
                buf[pipe_name]['ind'] = pipe['index']

    for key, val in buf.items():
        inds.append(val['ind'])

    del buf

    for pipe in data:
        if pipe['index'] in inds:
            best_pipes.append(pipe)

    return best_pipes


def sort_pipes(pipes, target_metric):
    ind_val = []
    sort_pipes_ = []
    dtype = [('value', 'float'), ('index', 'int')]
    for pipe in pipes:
        if 'test' not in pipe['res'].keys():
            name = list(pipe['res'].keys())[0]
        else:
            name = 'test'
        rm = pipe['res'][name]
        ind_val.append((rm[target_metric], pipe['index']))

    ind_val = np.sort(np.array(ind_val, dtype=dtype), order='value')
    for com in ind_val:
        ind = com[1]
        for pipe in pipes:
            if pipe['index'] == ind:
                sort_pipes_.append(pipe)

    del pipes, ind_val

    sort_pipes_.reverse()

    return sort_pipes_


def build_pipeline_table(log_data, save_path='./'):
    exp_name = log_data['experiment_info']['exp_name']
    date = log_data['experiment_info']['date']
    metrics = log_data['experiment_info']['metrics']
    num_p = log_data['experiment_info']['number_of_pipes']
    target_metric = log_data['experiment_info']['target_metric']
<<<<<<< HEAD
=======
    exp_time = log_data['experiment_info']['full_time']
>>>>>>> d9aabb44

    # read data from log
    max_l, pipe_data = get_data(log_data)
    # create xlsx table form
    workbook = xlsxwriter.Workbook(join(save_path, 'Report_{0}_{1}.xlsx'.format(exp_name, date)))
    worksheet_1 = workbook.add_worksheet("Pipelines_sort")
    worksheet_2 = workbook.add_worksheet("Pipelines_table")
    # Create a cell format
    cell_format = workbook.add_format({'bold': 1,
                                       'border': 1,
                                       'align': 'center',
                                       'valign': 'vcenter'})
    # write legend to tables
    for wsheet in [worksheet_1, worksheet_2]:
        row, col = write_info(wsheet, num_p, target_metric, cell_format, exp_time)

    row1 = row
    row2 = row

    for dataset_name, dataset_dict in pipe_data.items():
        row1, row2 = write_dataset_name(worksheet_2, worksheet_1, row1, row2, col, dataset_name, dataset_dict,
                                        cell_format, max_l, target_metric, metrics)

    workbook.close()
    return None


# ___________________________________________________Generate plots___________________________________________________


def get_met_info(log_):

    def analize(log: Dict):
        main = dict()

        log_keys = list(log.keys())
        if log[log_keys[0]]['results'].get('test'):
            metrics_ = list(log[log_keys[0]]['results']['test'].keys())
        else:
            metrics_ = list(log[log_keys[0]]['results']['valid'].keys())

        group_data = dict()
        for ind, val in log.items():
            if val['model'] not in group_data:
                group_data[val['model']] = dict()
                group_data[val['model']][ind] = val
            else:
                group_data[val['model']][ind] = val

        for name in group_data.keys():
            main[name] = dict()
            for met in metrics_:
                met_max = -1
                for key, val in group_data[name].items():
                    if val['results'].get('test') is not None:
                        if val['results']['test'][met] > met_max:
                            met_max = val['results']['test'][met]
                    else:
                        if val['results'].get('valid'):
                            if val['results']['valid'][met] > met_max:
                                met_max = val['results']['valid'][met]
                        else:
                            raise ValueError("Pipe with number {0} not contain 'test' or 'valid' keys in results, "
                                             "and it will not participate in comparing the results to display "
                                             "the final plot.".format(key))
                main[name][met] = met_max
        return main

    data = {}
    for dataset_name, log_val in log_['experiments'].items():
        data[dataset_name] = analize(log_val)
    return data


def plot_res(info, name, savepath='./', save=True, width=0.2, fheight=8, fwidth=12, ext='png'):
    # prepeare data

    bar_list = []
    models = list(info.keys())
    metrics = list(info[models[0]].keys())
    n = len(metrics)

    for met in metrics:
        tmp = []
        for model in models:
            tmp.append(info[model][met])
        bar_list.append(tmp)

    x = np.arange(len(models))

    # ploting
    fig, ax = plt.subplots()
    fig.set_figheight(fheight)
    fig.set_figwidth(fwidth)

    colors = plt.get_cmap('Paired')
    colors = colors(np.linspace(0, 0.5, len(bar_list)))
    # add some text for labels, title and axes ticks
    ax.set_ylabel('Scores').set_fontsize(20)
    ax.set_title('Scores by metric').set_fontsize(20)

    bars = []
    for i, y in enumerate(bar_list):
        if i == 0:
            bars.append(ax.bar(x, y, width, color=colors[i]))
        else:
            bars.append(ax.bar(x + i*width, y, width, color=colors[i]))

    # plot x sticks and labels
    ax.set_xticks(x - width / 2 + n * width / 2)
    ax.set_xticklabels(tuple(models), fontsize=15)

    yticks = ax.get_yticks()
    ax.set_yticklabels(['{0:.2}'.format(float(y)) for y in yticks], fontsize=15)

    ax.grid(True, linestyle='--', color='b', alpha=0.1)

    # plot legend
    # ax.legend(tuple([bar[0] for bar in bars]), tuple(metrics), loc='upper left', bbox_to_anchor=(1, 1))
    ax.legend(tuple([bar[0] for bar in bars]), tuple(metrics))

    # auto lables
    def autolabel(columns):
        for rects in columns:
            for rect in rects:
                height = rect.get_height()
                ax.text(rect.get_x() + rect.get_width() / 2., 1.05 * height, '{0:.2}'.format(float(height)),
                        ha='center', va='bottom', fontsize=12)

    autolabel(bars)
    plt.ylim(0, 1.1)

    # show the picture
    if not save:
        plt.show()
    else:
        if not isdir(savepath):
            mkdir(savepath)
        adr = join(savepath, '{0}.{1}'.format(name, ext))
        fig.savefig(adr, dpi=100)
        plt.close(fig)

    return None


# _________________________________________________Build report_______________________________________________________


def results_visualization(root: str, plot: bool, merge: bool = False) -> None:

    if not merge:
        with open(join(root, root.split('/')[-1] + '.json'), 'r') as log_file:
            log = json.load(log_file)
            log_file.close()
        # create the xlsx file with results of experiments
        build_pipeline_table(log, save_path=root)

        if plot:
            # scrub data from log for image creating
            info = get_met_info(log)
            # plot histograms
            for dataset_name, dataset_val in info.items():
                plot_res(dataset_val, dataset_name, join(root, 'images'))
    else:
        logs_names = os.listdir(root)
        logs = []
        # read logs
        for name in logs_names:
            with open(join(root, name), 'r') as f:
                log = json.load(f)
                f.close()
            logs.append(log)
        # rename metrics
        for i, log in enumerate(logs):
            logs[i] = rename_met(log, GOLD_METRICS)
        # merge logs
        old_log = logs[0]
        for log in logs:
            old_log = merge_logs(old_log, log)

        # chose new metric
        target_metric = old_log['experiment_info']['target_metric']
        for key, metrics in GOLD_METRICS.items():
            if target_metric in metrics:
                target_metric = key

        build_pipeline_table(old_log, save_path=root)
        if plot:
            if not isdir(join(root, 'images')):
                os.makedirs(join(root, 'images'))
            # scrub data from log for image creating
            info = get_met_info(old_log)
            # plot histograms
            for dataset_name, dataset_val in info.items():
                plot_res(dataset_val, dataset_name, join(root, 'images'))

    return None<|MERGE_RESOLUTION|>--- conflicted
+++ resolved
@@ -446,10 +446,7 @@
     metrics = log_data['experiment_info']['metrics']
     num_p = log_data['experiment_info']['number_of_pipes']
     target_metric = log_data['experiment_info']['target_metric']
-<<<<<<< HEAD
-=======
     exp_time = log_data['experiment_info']['full_time']
->>>>>>> d9aabb44
 
     # read data from log
     max_l, pipe_data = get_data(log_data)
